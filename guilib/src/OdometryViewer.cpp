--- conflicted
+++ resolved
@@ -1,429 +1,379 @@
-/*
-Copyright (c) 2010-2014, Mathieu Labbe - IntRoLab - Universite de Sherbrooke
-All rights reserved.
+/*
+Copyright (c) 2010-2014, Mathieu Labbe - IntRoLab - Universite de Sherbrooke
+All rights reserved.
+
+Redistribution and use in source and binary forms, with or without
+modification, are permitted provided that the following conditions are met:
+    * Redistributions of source code must retain the above copyright
+      notice, this list of conditions and the following disclaimer.
+    * Redistributions in binary form must reproduce the above copyright
+      notice, this list of conditions and the following disclaimer in the
+      documentation and/or other materials provided with the distribution.
+    * Neither the name of the Universite de Sherbrooke nor the
+      names of its contributors may be used to endorse or promote products
+      derived from this software without specific prior written permission.
+
+THIS SOFTWARE IS PROVIDED BY THE COPYRIGHT HOLDERS AND CONTRIBUTORS "AS IS" AND
+ANY EXPRESS OR IMPLIED WARRANTIES, INCLUDING, BUT NOT LIMITED TO, THE IMPLIED
+WARRANTIES OF MERCHANTABILITY AND FITNESS FOR A PARTICULAR PURPOSE ARE
+DISCLAIMED. IN NO EVENT SHALL THE COPYRIGHT HOLDER OR CONTRIBUTORS BE LIABLE FOR ANY
+DIRECT, INDIRECT, INCIDENTAL, SPECIAL, EXEMPLARY, OR CONSEQUENTIAL DAMAGES
+(INCLUDING, BUT NOT LIMITED TO, PROCUREMENT OF SUBSTITUTE GOODS OR SERVICES;
+LOSS OF USE, DATA, OR PROFITS; OR BUSINESS INTERRUPTION) HOWEVER CAUSED AND
+ON ANY THEORY OF LIABILITY, WHETHER IN CONTRACT, STRICT LIABILITY, OR TORT
+(INCLUDING NEGLIGENCE OR OTHERWISE) ARISING IN ANY WAY OUT OF THE USE OF THIS
+SOFTWARE, EVEN IF ADVISED OF THE POSSIBILITY OF SUCH DAMAGE.
+*/
+
+#include "rtabmap/gui/OdometryViewer.h"
+
+#include "rtabmap/core/util3d_transforms.h"
+#include "rtabmap/core/util3d_filtering.h"
+#include "rtabmap/core/util3d.h"
+#include "rtabmap/core/OdometryEvent.h"
+#include "rtabmap/utilite/ULogger.h"
+#include "rtabmap/utilite/UConversion.h"
+#include "rtabmap/gui/UCv2Qt.h"
+
+#include "rtabmap/gui/ImageView.h"
+#include "rtabmap/gui/CloudViewer.h"
+
+#include <QPushButton>
+#include <QSpinBox>
+#include <QDoubleSpinBox>
+#include <QLabel>
+#include <QHBoxLayout>
+#include <QVBoxLayout>
+#include <QApplication>
+
+namespace rtabmap {
+
+OdometryViewer::OdometryViewer(int maxClouds, int decimation, float voxelSize, float maxDepth, int qualityWarningThr, QWidget * parent) :
+		QDialog(parent),
+		imageView_(new ImageView(this)),
+		cloudView_(new CloudViewer(this)),
+		processingData_(false),
+		odomImageShow_(true),
+		odomImageDepthShow_(true),
+		lastOdomPose_(Transform::getIdentity()),
+		qualityWarningThr_(qualityWarningThr),
+		id_(0),
+		validDecimationValue_(1)
+{
+
+	qRegisterMetaType<rtabmap::OdometryEvent>("rtabmap::OdometryEvent");
+
+	imageView_->setImageDepthShown(false);
+	imageView_->setMinimumSize(320, 240);
+	imageView_->setAlpha(255);
+
+	cloudView_->setCameraTargetLocked();
+	cloudView_->setGridShown(true);
+
+	QLabel * maxCloudsLabel = new QLabel("Max clouds", this);
+	QLabel * voxelLabel = new QLabel("Voxel", this);
+	QLabel * maxDepthLabel = new QLabel("Max depth", this);
+	QLabel * decimationLabel = new QLabel("Decimation", this);
+	maxCloudsSpin_ = new QSpinBox(this);
+	maxCloudsSpin_->setMinimum(0);
+	maxCloudsSpin_->setMaximum(100);
+	maxCloudsSpin_->setValue(maxClouds);
+	voxelSpin_ = new QDoubleSpinBox(this);
+	voxelSpin_->setMinimum(0);
+	voxelSpin_->setMaximum(1);
+	voxelSpin_->setDecimals(3);
+	voxelSpin_->setSingleStep(0.01);
+	voxelSpin_->setSuffix(" m");
+	voxelSpin_->setValue(voxelSize);
+	maxDepthSpin_ = new QDoubleSpinBox(this);
+	maxDepthSpin_->setMinimum(0);
+	maxDepthSpin_->setMaximum(100);
+	maxDepthSpin_->setDecimals(0);
+	maxDepthSpin_->setSingleStep(1);
+	maxDepthSpin_->setSuffix(" m");
+	maxDepthSpin_->setValue(maxDepth);
+	decimationSpin_ = new QSpinBox(this);
+	decimationSpin_->setMinimum(1);
+	decimationSpin_->setMaximum(16);
+	decimationSpin_->setValue(decimation);
+	timeLabel_ = new QLabel(this);
+	QPushButton * clearButton = new QPushButton("clear", this);
+	QPushButton * closeButton = new QPushButton("close", this);
+	connect(clearButton, SIGNAL(clicked()), this, SLOT(clear()));
+	connect(closeButton, SIGNAL(clicked()), this, SLOT(reject()));
+
+	//layout
+	QHBoxLayout * layout = new QHBoxLayout();
+	layout->setMargin(0);
+	layout->setSpacing(0);
+	layout->addWidget(imageView_,1);
+	layout->addWidget(cloudView_,1);
+
+	QHBoxLayout * hlayout2 = new QHBoxLayout();
+	hlayout2->setMargin(0);
+	hlayout2->addWidget(maxCloudsLabel);
+	hlayout2->addWidget(maxCloudsSpin_);
+	hlayout2->addWidget(voxelLabel);
+	hlayout2->addWidget(voxelSpin_);
+	hlayout2->addWidget(maxDepthLabel);
+	hlayout2->addWidget(maxDepthSpin_);
+	hlayout2->addWidget(decimationLabel);
+	hlayout2->addWidget(decimationSpin_);
+	hlayout2->addWidget(timeLabel_);
+	hlayout2->addStretch(1);
+	hlayout2->addWidget(clearButton);
+	hlayout2->addWidget(closeButton);
+
+	QVBoxLayout * vlayout = new QVBoxLayout(this);
+	vlayout->setMargin(0);
+	vlayout->setSpacing(0);
+	vlayout->addLayout(layout, 1);
+	vlayout->addLayout(hlayout2);
+
+	this->setLayout(vlayout);
+}
+
+OdometryViewer::~OdometryViewer()
+{
+	this->unregisterFromEventsManager();
+	this->clear();
+	UDEBUG("");
+}
+
+void OdometryViewer::clear()
+{
+	addedClouds_.clear();
+	cloudView_->clear();
+}
+
+void OdometryViewer::processData(const rtabmap::OdometryEvent & odom)
+{
+	processingData_ = true;
+	int quality = odom.info().inliers;
+
+	bool lost = false;
+	bool lostStateChanged = false;
+
+	if(odom.pose().isNull())
+	{
+		UDEBUG("odom lost"); // use last pose
+		lostStateChanged = imageView_->getBackgroundColor() != Qt::darkRed;
+		imageView_->setBackgroundColor(Qt::darkRed);
+		cloudView_->setBackgroundColor(Qt::darkRed);
+
+		lost = true;
+	}
+	else if(odom.info().inliers>0 &&
+			qualityWarningThr_ &&
+			odom.info().inliers < qualityWarningThr_)
+	{
+		UDEBUG("odom warn, quality(inliers)=%d thr=%d", odom.info().inliers, qualityWarningThr_);
+		lostStateChanged = imageView_->getBackgroundColor() == Qt::darkRed;
+		imageView_->setBackgroundColor(Qt::darkYellow);
+		cloudView_->setBackgroundColor(Qt::darkYellow);
+	}
+	else
+	{
+		UDEBUG("odom ok");
+		lostStateChanged = imageView_->getBackgroundColor() == Qt::darkRed;
+		imageView_->setBackgroundColor(cloudView_->getDefaultBackgroundColor());
+		cloudView_->setBackgroundColor(Qt::black);
+	}
+
+	timeLabel_->setText(QString("%1 s").arg(odom.info().timeEstimation));
+
+	if(!odom.data().imageRaw().empty() &&
+		!odom.data().depthOrRightRaw().empty() &&
+		(odom.data().stereoCameraModel().isValid() || odom.data().cameraModels().size()))
+	{
+		UDEBUG("New pose = %s, quality=%d", odom.pose().prettyPrint().c_str(), quality);
 
-Redistribution and use in source and binary forms, with or without
-modification, are permitted provided that the following conditions are met:
-    * Redistributions of source code must retain the above copyright
-      notice, this list of conditions and the following disclaimer.
-    * Redistributions in binary form must reproduce the above copyright
-      notice, this list of conditions and the following disclaimer in the
-      documentation and/or other materials provided with the distribution.
-    * Neither the name of the Universite de Sherbrooke nor the
-      names of its contributors may be used to endorse or promote products
-      derived from this software without specific prior written permission.
-
-THIS SOFTWARE IS PROVIDED BY THE COPYRIGHT HOLDERS AND CONTRIBUTORS "AS IS" AND
-ANY EXPRESS OR IMPLIED WARRANTIES, INCLUDING, BUT NOT LIMITED TO, THE IMPLIED
-WARRANTIES OF MERCHANTABILITY AND FITNESS FOR A PARTICULAR PURPOSE ARE
-DISCLAIMED. IN NO EVENT SHALL THE COPYRIGHT HOLDER OR CONTRIBUTORS BE LIABLE FOR ANY
-DIRECT, INDIRECT, INCIDENTAL, SPECIAL, EXEMPLARY, OR CONSEQUENTIAL DAMAGES
-(INCLUDING, BUT NOT LIMITED TO, PROCUREMENT OF SUBSTITUTE GOODS OR SERVICES;
-LOSS OF USE, DATA, OR PROFITS; OR BUSINESS INTERRUPTION) HOWEVER CAUSED AND
-ON ANY THEORY OF LIABILITY, WHETHER IN CONTRACT, STRICT LIABILITY, OR TORT
-(INCLUDING NEGLIGENCE OR OTHERWISE) ARISING IN ANY WAY OUT OF THE USE OF THIS
-SOFTWARE, EVEN IF ADVISED OF THE POSSIBILITY OF SUCH DAMAGE.
-*/
-
-#include "rtabmap/gui/OdometryViewer.h"
-
-#include "rtabmap/core/util3d_transforms.h"
-#include "rtabmap/core/util3d_filtering.h"
-#include "rtabmap/core/util3d.h"
-#include "rtabmap/core/OdometryEvent.h"
-#include "rtabmap/utilite/ULogger.h"
-#include "rtabmap/utilite/UConversion.h"
-#include "rtabmap/gui/UCv2Qt.h"
-
-#include "rtabmap/gui/ImageView.h"
-#include "rtabmap/gui/CloudViewer.h"
-
-#include <QPushButton>
-#include <QSpinBox>
-#include <QDoubleSpinBox>
-#include <QLabel>
-#include <QHBoxLayout>
-#include <QVBoxLayout>
-#include <QApplication>
-
-namespace rtabmap {
-
-OdometryViewer::OdometryViewer(int maxClouds, int decimation, float voxelSize, float maxDepth, int qualityWarningThr, QWidget * parent) :
-		QDialog(parent),
-		imageView_(new ImageView(this)),
-		cloudView_(new CloudViewer(this)),
-		processingData_(false),
-		odomImageShow_(true),
-		odomImageDepthShow_(true),
-		lastOdomPose_(Transform::getIdentity()),
-		qualityWarningThr_(qualityWarningThr),
-		id_(0),
-		validDecimationValue_(1)
-{
-
-	qRegisterMetaType<rtabmap::OdometryEvent>("rtabmap::OdometryEvent");
-
-	imageView_->setImageDepthShown(false);
-	imageView_->setMinimumSize(320, 240);
-	imageView_->setAlpha(255);
-
-	cloudView_->setCameraTargetLocked();
-	cloudView_->setGridShown(true);
-
-	QLabel * maxCloudsLabel = new QLabel("Max clouds", this);
-	QLabel * voxelLabel = new QLabel("Voxel", this);
-	QLabel * maxDepthLabel = new QLabel("Max depth", this);
-	QLabel * decimationLabel = new QLabel("Decimation", this);
-	maxCloudsSpin_ = new QSpinBox(this);
-	maxCloudsSpin_->setMinimum(0);
-	maxCloudsSpin_->setMaximum(100);
-	maxCloudsSpin_->setValue(maxClouds);
-	voxelSpin_ = new QDoubleSpinBox(this);
-	voxelSpin_->setMinimum(0);
-	voxelSpin_->setMaximum(1);
-	voxelSpin_->setDecimals(3);
-	voxelSpin_->setSingleStep(0.01);
-	voxelSpin_->setSuffix(" m");
-	voxelSpin_->setValue(voxelSize);
-	maxDepthSpin_ = new QDoubleSpinBox(this);
-	maxDepthSpin_->setMinimum(0);
-	maxDepthSpin_->setMaximum(100);
-	maxDepthSpin_->setDecimals(0);
-	maxDepthSpin_->setSingleStep(1);
-	maxDepthSpin_->setSuffix(" m");
-	maxDepthSpin_->setValue(maxDepth);
-	decimationSpin_ = new QSpinBox(this);
-	decimationSpin_->setMinimum(1);
-	decimationSpin_->setMaximum(16);
-	decimationSpin_->setValue(decimation);
-	timeLabel_ = new QLabel(this);
-	QPushButton * clearButton = new QPushButton("clear", this);
-	QPushButton * closeButton = new QPushButton("close", this);
-	connect(clearButton, SIGNAL(clicked()), this, SLOT(clear()));
-	connect(closeButton, SIGNAL(clicked()), this, SLOT(reject()));
-
-	//layout
-	QHBoxLayout * layout = new QHBoxLayout();
-	layout->setMargin(0);
-	layout->setSpacing(0);
-	layout->addWidget(imageView_,1);
-	layout->addWidget(cloudView_,1);
-
-	QHBoxLayout * hlayout2 = new QHBoxLayout();
-	hlayout2->setMargin(0);
-	hlayout2->addWidget(maxCloudsLabel);
-	hlayout2->addWidget(maxCloudsSpin_);
-	hlayout2->addWidget(voxelLabel);
-	hlayout2->addWidget(voxelSpin_);
-	hlayout2->addWidget(maxDepthLabel);
-	hlayout2->addWidget(maxDepthSpin_);
-	hlayout2->addWidget(decimationLabel);
-	hlayout2->addWidget(decimationSpin_);
-	hlayout2->addWidget(timeLabel_);
-	hlayout2->addStretch(1);
-	hlayout2->addWidget(clearButton);
-	hlayout2->addWidget(closeButton);
-
-	QVBoxLayout * vlayout = new QVBoxLayout(this);
-	vlayout->setMargin(0);
-	vlayout->setSpacing(0);
-	vlayout->addLayout(layout, 1);
-	vlayout->addLayout(hlayout2);
-
-	this->setLayout(vlayout);
-}
-
-OdometryViewer::~OdometryViewer()
-{
-	this->unregisterFromEventsManager();
-	this->clear();
-	UDEBUG("");
-}
-
-void OdometryViewer::clear()
-{
-	addedClouds_.clear();
-	cloudView_->clear();
-}
-
-void OdometryViewer::processData(const rtabmap::OdometryEvent & odom)
-{
-	processingData_ = true;
-	int quality = odom.info().inliers;
-
-	bool lost = false;
-	bool lostStateChanged = false;
-
-	if(odom.pose().isNull())
-	{
-		UDEBUG("odom lost"); // use last pose
-		lostStateChanged = imageView_->getBackgroundColor() != Qt::darkRed;
-		imageView_->setBackgroundColor(Qt::darkRed);
-		cloudView_->setBackgroundColor(Qt::darkRed);
-
-		lost = true;
-	}
-	else if(odom.info().inliers>0 &&
-			qualityWarningThr_ &&
-			odom.info().inliers < qualityWarningThr_)
-	{
-		UDEBUG("odom warn, quality(inliers)=%d thr=%d", odom.info().inliers, qualityWarningThr_);
-		lostStateChanged = imageView_->getBackgroundColor() == Qt::darkRed;
-		imageView_->setBackgroundColor(Qt::darkYellow);
-		cloudView_->setBackgroundColor(Qt::darkYellow);
-	}
-	else
-	{
-		UDEBUG("odom ok");
-		lostStateChanged = imageView_->getBackgroundColor() == Qt::darkRed;
-		imageView_->setBackgroundColor(cloudView_->getDefaultBackgroundColor());
-		cloudView_->setBackgroundColor(Qt::black);
-	}
-
-<<<<<<< HEAD
-	timeLabel_->setText(QString("%1 s").arg(info.timeEstimation));
-=======
-	timeLabel_->setText(QString("%1 s").arg(odom.info().time));
->>>>>>> 039ae45d
-
-	if(!odom.data().imageRaw().empty() &&
-		!odom.data().depthOrRightRaw().empty() &&
-		(odom.data().stereoCameraModel().isValid() || odom.data().cameraModels().size()))
-	{
-		UDEBUG("New pose = %s, quality=%d", odom.pose().prettyPrint().c_str(), quality);
-
-<<<<<<< HEAD
-		if(!data.depth().empty())
-=======
-		if(odom.data().imageRaw().cols % decimationSpin_->value() == 0 &&
-		   odom.data().imageRaw().rows % decimationSpin_->value() == 0)
->>>>>>> 039ae45d
+		if(!odom.data().depthRaw().empty())
+		{
+			if(odom.data().imageRaw().cols % decimationSpin_->value() == 0 &&
+			   odom.data().imageRaw().rows % decimationSpin_->value() == 0)
+			{
+				validDecimationValue_ = decimationSpin_->value();
+			}
+			else
+			{
+				UWARN("Decimation (%d) must be a denominator of the width and height of "
+						"the image (%d/%d). Using last valid decimation value (%d).",
+						decimationSpin_->value(),
+						odom.data().imageRaw().cols,
+						odom.data().imageRaw().rows,
+						validDecimationValue_);
+			}
+		}
+		else
 		{
-			if(data.image().cols % decimationSpin_->value() == 0 &&
-			   data.image().rows % decimationSpin_->value() == 0)
-			{
-				validDecimationValue_ = decimationSpin_->value();
-			}
-			else
-			{
-				UWARN("Decimation (%d) must be a denominator of the width and height of "
-						"the image (%d/%d). Using last valid decimation value (%d).",
-						decimationSpin_->value(),
-						data.image().cols,
-						data.image().rows,
-						validDecimationValue_);
-			}
-		}
-		else
-		{
-<<<<<<< HEAD
 			validDecimationValue_ = decimationSpin_->value();
-=======
-			UWARN("Decimation (%d) must be a denominator of the width and height of "
-					"the image (%d/%d). Using last valid decimation value (%d).",
-					decimationSpin_->value(),
-					odom.data().imageRaw().cols,
-					odom.data().imageRaw().rows,
-					validDecimationValue_);
->>>>>>> 039ae45d
-		}
-
-
-		// visualization: buffering the clouds
-		// Create the new cloud
+		}
+
+		// visualization: buffering the clouds
+		// Create the new cloud
 		pcl::PointCloud<pcl::PointXYZRGB>::Ptr cloud;
-<<<<<<< HEAD
-		if(!data.depth().empty())
-		{
-			cloud = util3d::cloudFromDepthRGB(
-					data.image(),
-					data.depth(),
-					data.cx(), data.cy(),
-					data.fx(), data.fy(),
-					validDecimationValue_);
-		}
-		else if(!data.rightImage().empty())
-		{
-			cloud = util3d::cloudFromStereoImages(
-					data.image(),
-					data.rightImage(),
-					data.cx(), data.cy(),
-					data.fx(), data.baseline(),
-					validDecimationValue_);
-		}
-
-		if(maxDepthSpin_->value() > 0.0f && cloud->size())
-		{
-			cloud = util3d::passThrough(cloud, "z", 0, maxDepthSpin_->value());
-		}
-
-		if(voxelSpin_->value() > 0.0f && cloud->size())
-		{
-			cloud = util3d::voxelize(cloud, voxelSpin_->value());
-		}
-=======
-		cloud = util3d::cloudRGBFromSensorData(
-				odom.data(),
-				validDecimationValue_,
-				0.0f,
+		cloud = util3d::cloudRGBFromSensorData(
+				odom.data(),
+				validDecimationValue_,
+				0.0f,
 				voxelSpin_->value());
->>>>>>> 039ae45d
-
-		if(cloud->size())
-		{
-			if(!odom.pose().isNull())
-			{
-				if(cloudView_->getAddedClouds().contains("cloudtmp"))
-				{
-					cloudView_->removeCloud("cloudtmp");
-				}
-
-				while(maxCloudsSpin_->value()>0 && (int)addedClouds_.size() > maxCloudsSpin_->value())
-				{
-					UASSERT(cloudView_->removeCloud(addedClouds_.first()));
-					addedClouds_.pop_front();
-				}
-
-				odom.data().id()?id_=odom.data().id():++id_;
-				std::string cloudName = uFormat("cloud%d", id_);
-				addedClouds_.push_back(cloudName);
-				UASSERT(cloudView_->addCloud(cloudName, cloud, odom.pose()));
-			}
-			else
-			{
-				cloudView_->addOrUpdateCloud("cloudtmp", cloud, lastOdomPose_);
-			}
-		}
-	}
-
-	if(!odom.pose().isNull())
-	{
-		lastOdomPose_ = odom.pose();
-		cloudView_->updateCameraTargetPosition(odom.pose());
-	}
-
-	if(odom.info().localMap.size())
-	{
-		pcl::PointCloud<pcl::PointXYZ>::Ptr cloud(new pcl::PointCloud<pcl::PointXYZ>);
-		cloud->resize(odom.info().localMap.size());
-		int i=0;
-		for(std::multimap<int, cv::Point3f>::const_iterator iter=odom.info().localMap.begin(); iter!=odom.info().localMap.end(); ++iter)
-		{
-			(*cloud)[i].x = iter->second.x;
-			(*cloud)[i].y = iter->second.y;
-			(*cloud)[i++].z = iter->second.z;
-		}
-		cloudView_->addOrUpdateCloud("localmap", cloud);
-	}
-
-	if(!odom.data().imageRaw().empty())
-	{
-		if(odom.info().type == 0)
-		{
-			imageView_->setFeatures(odom.info().words, odom.data().depthRaw(), Qt::yellow);
-		}
-		else if(odom.info().type == 1)
-		{
-			std::vector<cv::KeyPoint> kpts;
-			cv::KeyPoint::convert(odom.info().refCorners, kpts);
-			imageView_->setFeatures(kpts, odom.data().depthRaw(), Qt::red);
-		}
-
-		imageView_->clearLines();
-		if(lost)
-		{
-			if(lostStateChanged)
-			{
-				// save state
-				odomImageShow_ = imageView_->isImageShown();
-				odomImageDepthShow_ = imageView_->isImageDepthShown();
-			}
-			imageView_->setImageDepth(uCvMat2QImage(odom.data().imageRaw()));
-			imageView_->setImageShown(true);
-			imageView_->setImageDepthShown(true);
-		}
-		else
-		{
-			if(lostStateChanged)
-			{
-				// restore state
-				imageView_->setImageShown(odomImageShow_);
-				imageView_->setImageDepthShown(odomImageDepthShow_);
-			}
-
-			imageView_->setImage(uCvMat2QImage(odom.data().imageRaw()));
-			if(imageView_->isImageDepthShown())
-			{
-				imageView_->setImageDepth(uCvMat2QImage(odom.data().depthOrRightRaw()));
-			}
-
-			if(odom.info().type == 0)
-			{
-				if(imageView_->isFeaturesShown())
-				{
-					for(unsigned int i=0; i<odom.info().wordMatches.size(); ++i)
-					{
-						imageView_->setFeatureColor(odom.info().wordMatches[i], Qt::red); // outliers
-					}
-					for(unsigned int i=0; i<odom.info().wordInliers.size(); ++i)
-					{
-						imageView_->setFeatureColor(odom.info().wordInliers[i], Qt::green); // inliers
-					}
-				}
-			}
-		}
-		if(odom.info().type == 1 && odom.info().cornerInliers.size())
-		{
-			if(imageView_->isFeaturesShown() || imageView_->isLinesShown())
-			{
-				//draw lines
-				UASSERT(odom.info().refCorners.size() == odom.info().newCorners.size());
-				for(unsigned int i=0; i<odom.info().cornerInliers.size(); ++i)
-				{
-					if(imageView_->isFeaturesShown())
-					{
-						imageView_->setFeatureColor(odom.info().cornerInliers[i], Qt::green); // inliers
-					}
-					if(imageView_->isLinesShown())
-					{
-						imageView_->addLine(
-								odom.info().refCorners[odom.info().cornerInliers[i]].x,
-								odom.info().refCorners[odom.info().cornerInliers[i]].y,
-								odom.info().newCorners[odom.info().cornerInliers[i]].x,
-								odom.info().newCorners[odom.info().cornerInliers[i]].y,
-								Qt::blue);
-					}
-				}
-			}
-		}
-
-		if(!odom.data().imageRaw().empty())
-		{
-			imageView_->setSceneRect(QRectF(0,0,(float)odom.data().imageRaw().cols, (float)odom.data().imageRaw().rows));
-		}
-	}
-
-	imageView_->update();
-	cloudView_->update();
-	QApplication::processEvents();
-	processingData_ = false;
-}
-
-void OdometryViewer::handleEvent(UEvent * event)
-{
-	if(!processingData_ && this->isVisible())
-	{
-		if(event->getClassName().compare("OdometryEvent") == 0)
-		{
-			rtabmap::OdometryEvent * odomEvent = (rtabmap::OdometryEvent*)event;
-			if(odomEvent->data().isValid())
-			{
-				processingData_ = true;
-				QMetaObject::invokeMethod(this, "processData",
-						Q_ARG(rtabmap::OdometryEvent, *odomEvent));
-			}
-		}
-	}
-}
-
-} /* namespace rtabmap */
+
+		if(cloud->size())
+		{
+			if(!odom.pose().isNull())
+			{
+				if(cloudView_->getAddedClouds().contains("cloudtmp"))
+				{
+					cloudView_->removeCloud("cloudtmp");
+				}
+
+				while(maxCloudsSpin_->value()>0 && (int)addedClouds_.size() > maxCloudsSpin_->value())
+				{
+					UASSERT(cloudView_->removeCloud(addedClouds_.first()));
+					addedClouds_.pop_front();
+				}
+
+				odom.data().id()?id_=odom.data().id():++id_;
+				std::string cloudName = uFormat("cloud%d", id_);
+				addedClouds_.push_back(cloudName);
+				UASSERT(cloudView_->addCloud(cloudName, cloud, odom.pose()));
+			}
+			else
+			{
+				cloudView_->addOrUpdateCloud("cloudtmp", cloud, lastOdomPose_);
+			}
+		}
+	}
+
+	if(!odom.pose().isNull())
+	{
+		lastOdomPose_ = odom.pose();
+		cloudView_->updateCameraTargetPosition(odom.pose());
+	}
+
+	if(odom.info().localMap.size())
+	{
+		pcl::PointCloud<pcl::PointXYZ>::Ptr cloud(new pcl::PointCloud<pcl::PointXYZ>);
+		cloud->resize(odom.info().localMap.size());
+		int i=0;
+		for(std::multimap<int, cv::Point3f>::const_iterator iter=odom.info().localMap.begin(); iter!=odom.info().localMap.end(); ++iter)
+		{
+			(*cloud)[i].x = iter->second.x;
+			(*cloud)[i].y = iter->second.y;
+			(*cloud)[i++].z = iter->second.z;
+		}
+		cloudView_->addOrUpdateCloud("localmap", cloud);
+	}
+
+	if(!odom.data().imageRaw().empty())
+	{
+		if(odom.info().type == 0)
+		{
+			imageView_->setFeatures(odom.info().words, odom.data().depthRaw(), Qt::yellow);
+		}
+		else if(odom.info().type == 1)
+		{
+			std::vector<cv::KeyPoint> kpts;
+			cv::KeyPoint::convert(odom.info().refCorners, kpts);
+			imageView_->setFeatures(kpts, odom.data().depthRaw(), Qt::red);
+		}
+
+		imageView_->clearLines();
+		if(lost)
+		{
+			if(lostStateChanged)
+			{
+				// save state
+				odomImageShow_ = imageView_->isImageShown();
+				odomImageDepthShow_ = imageView_->isImageDepthShown();
+			}
+			imageView_->setImageDepth(uCvMat2QImage(odom.data().imageRaw()));
+			imageView_->setImageShown(true);
+			imageView_->setImageDepthShown(true);
+		}
+		else
+		{
+			if(lostStateChanged)
+			{
+				// restore state
+				imageView_->setImageShown(odomImageShow_);
+				imageView_->setImageDepthShown(odomImageDepthShow_);
+			}
+
+			imageView_->setImage(uCvMat2QImage(odom.data().imageRaw()));
+			if(imageView_->isImageDepthShown())
+			{
+				imageView_->setImageDepth(uCvMat2QImage(odom.data().depthOrRightRaw()));
+			}
+
+			if(odom.info().type == 0)
+			{
+				if(imageView_->isFeaturesShown())
+				{
+					for(unsigned int i=0; i<odom.info().wordMatches.size(); ++i)
+					{
+						imageView_->setFeatureColor(odom.info().wordMatches[i], Qt::red); // outliers
+					}
+					for(unsigned int i=0; i<odom.info().wordInliers.size(); ++i)
+					{
+						imageView_->setFeatureColor(odom.info().wordInliers[i], Qt::green); // inliers
+					}
+				}
+			}
+		}
+		if(odom.info().type == 1 && odom.info().cornerInliers.size())
+		{
+			if(imageView_->isFeaturesShown() || imageView_->isLinesShown())
+			{
+				//draw lines
+				UASSERT(odom.info().refCorners.size() == odom.info().newCorners.size());
+				for(unsigned int i=0; i<odom.info().cornerInliers.size(); ++i)
+				{
+					if(imageView_->isFeaturesShown())
+					{
+						imageView_->setFeatureColor(odom.info().cornerInliers[i], Qt::green); // inliers
+					}
+					if(imageView_->isLinesShown())
+					{
+						imageView_->addLine(
+								odom.info().refCorners[odom.info().cornerInliers[i]].x,
+								odom.info().refCorners[odom.info().cornerInliers[i]].y,
+								odom.info().newCorners[odom.info().cornerInliers[i]].x,
+								odom.info().newCorners[odom.info().cornerInliers[i]].y,
+								Qt::blue);
+					}
+				}
+			}
+		}
+
+		if(!odom.data().imageRaw().empty())
+		{
+			imageView_->setSceneRect(QRectF(0,0,(float)odom.data().imageRaw().cols, (float)odom.data().imageRaw().rows));
+		}
+	}
+
+	imageView_->update();
+	cloudView_->update();
+	QApplication::processEvents();
+	processingData_ = false;
+}
+
+void OdometryViewer::handleEvent(UEvent * event)
+{
+	if(!processingData_ && this->isVisible())
+	{
+		if(event->getClassName().compare("OdometryEvent") == 0)
+		{
+			rtabmap::OdometryEvent * odomEvent = (rtabmap::OdometryEvent*)event;
+			if(odomEvent->data().isValid())
+			{
+				processingData_ = true;
+				QMetaObject::invokeMethod(this, "processData",
+						Q_ARG(rtabmap::OdometryEvent, *odomEvent));
+			}
+		}
+	}
+}
+
+} /* namespace rtabmap */